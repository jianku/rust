--- conflicted
+++ resolved
@@ -31,26 +31,16 @@
 pub enum vt<E> { mk_vt(visitor<E>), }
 
 pub enum fn_kind {
-<<<<<<< HEAD
-    fk_item_fn(ident, &[ty_param], purity), // fn foo()
-    fk_method(ident, &[ty_param], &method), // fn foo(&self)
+    fk_item_fn(ident, &Generics, purity),   // fn foo()
+    fk_method(ident, &Generics, &method),   // fn foo(&self)
     fk_anon(ast::Sigil),                    // fn@(x, y) { ... }
     fk_fn_block,                            // |x, y| ...
     fk_dtor( // class destructor
-        &[ty_param],
+        &Generics,
         &[attribute],
         node_id /* self id */,
         def_id /* parent class id */
     )
-=======
-    fk_item_fn(ident, Generics, purity), // fn foo()
-    fk_method(ident, Generics, @method), // fn foo(&self)
-    fk_anon(ast::Sigil),                    // fn@(x, y) { ... }
-    fk_fn_block,                            // |x, y| ...
-    fk_dtor(Generics, ~[attribute], node_id /* self id */,
-            def_id /* parent class id */) // class destructor
->>>>>>> d0a12347
-
 }
 
 pub fn name_of_fn(fk: &fn_kind) -> ident {
@@ -63,25 +53,19 @@
     }
 }
 
-<<<<<<< HEAD
-pub fn tps_of_fn(fk: &fn_kind) -> ~[ty_param] {
+pub fn generics_of_fn(fk: &fn_kind) -> Generics {
     match *fk {
-        fk_item_fn(_, tps, _) | fk_method(_, tps, _) |
-        fk_dtor(tps, _, _, _) => /* FIXME (#2543) */ vec::from_slice(tps),
-        fk_anon(*) | fk_fn_block(*) => ~[]
-=======
-pub fn generics_of_fn(fk: fn_kind) -> Generics {
-    match fk {
-        fk_item_fn(_, tps, _) |
-        fk_method(_, tps, _) |
-        fk_dtor(tps, _, _, _) => {
-            copy tps
+        fk_item_fn(_, generics, _) |
+        fk_method(_, generics, _) |
+        fk_dtor(generics, _, _, _) => {
+            copy *generics
         }
         fk_anon(*) | fk_fn_block(*) => {
-            Generics {lifetimes: opt_vec::Empty,
-                      ty_params: opt_vec::Empty}
-        }
->>>>>>> d0a12347
+            Generics {
+                lifetimes: opt_vec::Empty,
+                ty_params: opt_vec::Empty,
+            }
+        }
     }
 }
 
@@ -99,19 +83,11 @@
     visit_expr: fn@(@expr, E, vt<E>),
     visit_expr_post: fn@(@expr, E, vt<E>),
     visit_ty: fn@(@Ty, E, vt<E>),
-<<<<<<< HEAD
-    visit_ty_params: fn@(&[ty_param], E, vt<E>),
+    visit_generics: fn@(&Generics, E, vt<E>),
     visit_fn: fn@(&fn_kind, &fn_decl, &blk, span, node_id, E, vt<E>),
     visit_ty_method: fn@(&ty_method, E, vt<E>),
     visit_trait_method: fn@(&trait_method, E, vt<E>),
-    visit_struct_def: fn@(@struct_def, ident, &[ty_param], node_id, E,
-=======
-    visit_generics: fn@(&Generics, E, vt<E>),
-    visit_fn: fn@(fn_kind, fn_decl, blk, span, node_id, E, vt<E>),
-    visit_ty_method: fn@(ty_method, E, vt<E>),
-    visit_trait_method: fn@(trait_method, E, vt<E>),
     visit_struct_def: fn@(@struct_def, ident, &Generics, node_id, E,
->>>>>>> d0a12347
                           vt<E>),
     visit_struct_field: fn@(@struct_field, E, vt<E>),
     visit_struct_method: fn@(@method, E, vt<E>)
@@ -167,59 +143,15 @@
 
 pub fn visit_item<E>(i: @item, e: E, v: vt<E>) {
     match i.node {
-<<<<<<< HEAD
         item_const(t, ex) => {
             (v.visit_ty)(t, e, v);
             (v.visit_expr)(ex, e, v);
-=======
-      item_const(t, ex) => {
-        (v.visit_ty)(t, e, v);
-        (v.visit_expr)(ex, e, v);
-      }
-      item_fn(ref decl, purity, ref tp, ref body) => {
-        (v.visit_fn)(
-            fk_item_fn(
-                /* FIXME (#2543) */ copy i.ident,
-                /* FIXME (#2543) */ copy *tp,
-                purity
-            ),
-            /* FIXME (#2543) */ copy *decl,
-            (*body),
-            i.span,
-            i.id,
-            e,
-            v
-        );
-      }
-      item_mod(m) => (v.visit_mod)(m, i.span, i.id, e, v),
-      item_foreign_mod(nm) => {
-        for nm.view_items.each |vi| { (v.visit_view_item)(*vi, e, v); }
-        for nm.items.each |ni| { (v.visit_foreign_item)(*ni, e, v); }
-      }
-      item_ty(t, ref tps) => {
-        (v.visit_ty)(t, e, v);
-        (v.visit_generics)(tps, e, v);
-      }
-      item_enum(ref enum_definition, ref tps) => {
-        (v.visit_generics)(tps, e, v);
-        visit_enum_def(
-            *enum_definition,
-            tps,
-            e,
-            v
-        );
-      }
-      item_impl(ref tps, traits, ty, methods) => {
-        (v.visit_generics)(tps, e, v);
-        for traits.each |p| {
-            visit_path(p.path, e, v);
->>>>>>> d0a12347
-        }
-        item_fn(ref decl, purity, ref tps, ref body) => {
+        }
+        item_fn(ref decl, purity, ref generics, ref body) => {
             (v.visit_fn)(
                 &fk_item_fn(
                     /* FIXME (#2543) */ copy i.ident,
-                    *tps,
+                    generics,
                     purity
                 ),
                 decl,
@@ -230,55 +162,42 @@
                 v
             );
         }
-<<<<<<< HEAD
         item_mod(ref m) => (v.visit_mod)(m, i.span, i.id, e, v),
         item_foreign_mod(ref nm) => {
             for nm.view_items.each |vi| { (v.visit_view_item)(*vi, e, v); }
             for nm.items.each |ni| { (v.visit_foreign_item)(*ni, e, v); }
-=======
-      }
-      item_struct(struct_def, ref tps) => {
-        (v.visit_generics)(tps, e, v);
-        (v.visit_struct_def)(struct_def, i.ident, tps, i.id, e, v);
-      }
-      item_trait(ref tps, ref traits, ref methods) => {
-        (v.visit_generics)(tps, e, v);
-        for traits.each |p| { visit_path(p.path, e, v); }
-        for (*methods).each |m| {
-            (v.visit_trait_method)(*m, e, v);
->>>>>>> d0a12347
         }
         item_ty(t, ref tps) => {
             (v.visit_ty)(t, e, v);
-            (v.visit_ty_params)(*tps, e, v);
+            (v.visit_generics)(tps, e, v);
         }
         item_enum(ref enum_definition, ref tps) => {
-            (v.visit_ty_params)(*tps, e, v);
+            (v.visit_generics)(tps, e, v);
             visit_enum_def(
                 *enum_definition,
-                /* FIXME (#2543) */ copy *tps,
+                tps,
                 e,
                 v
             );
         }
         item_impl(ref tps, ref traits, ty, ref methods) => {
-            (v.visit_ty_params)(*tps, e, v);
+            (v.visit_generics)(tps, e, v);
             for traits.each |p| {
                 visit_path(p.path, e, v);
-            }
+        }
             (v.visit_ty)(ty, e, v);
             for methods.each |m| {
                 visit_method_helper(*m, e, v)
             }
         }
-        item_struct(struct_def, ref tps) => {
-            (v.visit_ty_params)(*tps, e, v);
-            (v.visit_struct_def)(struct_def, i.ident, *tps, i.id, e, v);
-        }
-        item_trait(ref tps, ref traits, ref methods) => {
-            (v.visit_ty_params)(*tps, e, v);
+        item_struct(struct_def, ref generics) => {
+            (v.visit_generics)(generics, e, v);
+            (v.visit_struct_def)(struct_def, i.ident, generics, i.id, e, v);
+        }
+        item_trait(ref generics, ref traits, ref methods) => {
+            (v.visit_generics)(generics, e, v);
             for traits.each |p| { visit_path(p.path, e, v); }
-            for (*methods).each |m| {
+            for methods.each |m| {
                 (v.visit_trait_method)(m, e, v);
             }
         }
@@ -287,11 +206,7 @@
 }
 
 pub fn visit_enum_def<E>(enum_definition: ast::enum_def,
-<<<<<<< HEAD
-                         tps: &[ast::ty_param],
-=======
                          tps: &Generics,
->>>>>>> d0a12347
                          e: E,
                          v: vt<E>) {
     for enum_definition.variants.each |vr| {
@@ -398,23 +313,13 @@
 
 pub fn visit_foreign_item<E>(ni: @foreign_item, e: E, v: vt<E>) {
     match ni.node {
-<<<<<<< HEAD
-        foreign_item_fn(ref fd, _, ref tps) => {
-            (v.visit_ty_params)(*tps, e, v);
+        foreign_item_fn(ref fd, _, ref generics) => {
             visit_fn_decl(fd, e, v);
+            (v.visit_generics)(generics, e, v);
         }
         foreign_item_const(t) => {
             (v.visit_ty)(t, e, v);
         }
-=======
-      foreign_item_fn(fd, _, ref generics) => {
-        visit_fn_decl(fd, e, v);
-        (v.visit_generics)(generics, e, v);
-      }
-      foreign_item_const(t) => {
-        (v.visit_ty)(t, e, v);
-      }
->>>>>>> d0a12347
     }
 }
 
@@ -428,13 +333,8 @@
     }
 }
 
-<<<<<<< HEAD
-pub fn visit_ty_params<E>(tps: &[ty_param], e: E, v: vt<E>) {
-    for tps.each |tp| {
-=======
 pub fn visit_generics<E>(generics: &Generics, e: E, v: vt<E>) {
     for generics.ty_params.each |tp| {
->>>>>>> d0a12347
         visit_ty_param_bounds(tp.bounds, e, v);
     }
 }
@@ -451,12 +351,11 @@
 // visit_fn() and check for fk_method().  I named this visit_method_helper()
 // because it is not a default impl of any method, though I doubt that really
 // clarifies anything. - Niko
-<<<<<<< HEAD
 pub fn visit_method_helper<E>(m: &method, e: E, v: vt<E>) {
     (v.visit_fn)(
         &fk_method(
             /* FIXME (#2543) */ copy m.ident,
-            m.tps,
+            &m.generics,
             m
         ),
         &m.decl,
@@ -468,11 +367,11 @@
     );
 }
 
-pub fn visit_struct_dtor_helper<E>(dtor: struct_dtor, tps: &[ty_param],
+pub fn visit_struct_dtor_helper<E>(dtor: struct_dtor, generics: &Generics,
                                    parent_id: def_id, e: E, v: vt<E>) {
     (v.visit_fn)(
         &fk_dtor(
-            tps,
+            generics,
             dtor.node.attrs,
             dtor.node.self_id,
             parent_id
@@ -488,26 +387,6 @@
 }
 
 pub fn visit_fn<E>(fk: &fn_kind, decl: &fn_decl, body: &blk, _sp: span,
-=======
-pub fn visit_method_helper<E>(m: @method, e: E, v: vt<E>) {
-    (v.visit_fn)(fk_method(m.ident, /* FIXME (#2543) */ copy m.generics, m),
-                 m.decl, m.body, m.span, m.id, e, v);
-}
-
-pub fn visit_struct_dtor_helper<E>(dtor: struct_dtor, generics: &Generics,
-                                   parent_id: def_id, e: E, v: vt<E>) {
-    (v.visit_fn)(fk_dtor(copy *generics, dtor.node.attrs,
-                         dtor.node.self_id, parent_id),
-                 ast_util::dtor_dec(),
-                 dtor.node.body,
-                 dtor.span,
-                 dtor.node.id,
-                 e, v)
-
-}
-
-pub fn visit_fn<E>(fk: fn_kind, decl: fn_decl, body: blk, _sp: span,
->>>>>>> d0a12347
                    _id: node_id, e: E, v: vt<E>) {
     visit_fn_decl(decl, e, v);
     let generics = generics_of_fn(fk);
@@ -528,26 +407,25 @@
     }
 }
 
-<<<<<<< HEAD
-pub fn visit_struct_def<E>(sd: @struct_def, _nm: ast::ident, tps: &[ty_param],
-                           id: node_id, e: E, v: vt<E>) {
+pub fn visit_struct_def<E>(
+    sd: @struct_def,
+    _nm: ast::ident,
+    generics: &Generics,
+    id: node_id,
+    e: E,
+    v: vt<E>
+) {
     for sd.fields.each |f| {
         (v.visit_struct_field)(*f, e, v);
     }
     do sd.dtor.iter |dtor| {
-        visit_struct_dtor_helper(*dtor, tps, ast_util::local_def(id), e, v)
-=======
-pub fn visit_struct_def<E>(sd: @struct_def,
-                           _nm: ast::ident,
-                           generics: &Generics,
-                           id: node_id,
-                           e: E, v: vt<E>) {
-    for sd.fields.each |f| {
-        (v.visit_struct_field)(*f, e, v);
-    }
-    do option::iter(&sd.dtor) |dtor| {
-      visit_struct_dtor_helper(*dtor, generics, ast_util::local_def(id), e, v)
->>>>>>> d0a12347
+        visit_struct_dtor_helper(
+            *dtor,
+            generics,
+            ast_util::local_def(id),
+            e,
+            v
+        )
     };
 }
 
@@ -737,19 +615,11 @@
     visit_expr: fn@(@expr),
     visit_expr_post: fn@(@expr),
     visit_ty: fn@(@Ty),
-<<<<<<< HEAD
-    visit_ty_params: fn@(&[ty_param]),
+    visit_generics: fn@(&Generics),
     visit_fn: fn@(&fn_kind, &fn_decl, &blk, span, node_id),
     visit_ty_method: fn@(&ty_method),
     visit_trait_method: fn@(&trait_method),
-    visit_struct_def: fn@(@struct_def, ident, &[ty_param], node_id),
-=======
-    visit_generics: fn@(&Generics),
-    visit_fn: fn@(fn_kind, fn_decl, blk, span, node_id),
-    visit_ty_method: fn@(ty_method),
-    visit_trait_method: fn@(trait_method),
     visit_struct_def: fn@(@struct_def, ident, &Generics, node_id),
->>>>>>> d0a12347
     visit_struct_field: fn@(@struct_field),
     visit_struct_method: fn@(@method)
 }
@@ -759,7 +629,6 @@
 pub fn simple_ignore_ty(_t: @Ty) {}
 
 pub fn default_simple_visitor() -> @SimpleVisitor {
-<<<<<<< HEAD
     @SimpleVisitor {
         visit_mod: |_m, _sp, _id| { },
         visit_view_item: |_vi| { },
@@ -774,41 +643,16 @@
         visit_expr: |_e| { },
         visit_expr_post: |_e| { },
         visit_ty: simple_ignore_ty,
-        visit_ty_params: fn@(_ps: &[ty_param]) { },
+        visit_generics: fn@(_ps: &Generics) { },
         visit_fn: fn@(_fk: &fn_kind, _d: &fn_decl, _b: &blk, _sp: span,
                       _id: node_id) { },
         visit_ty_method: fn@(_m: &ty_method) { },
         visit_trait_method: fn@(_m: &trait_method) { },
         visit_struct_def: fn@(_sd: @struct_def, _nm: ident,
-                              _tps: &[ty_param], _id: node_id) { },
+                              _generics: &Generics, _id: node_id) { },
         visit_struct_field: fn@(_f: @struct_field) { },
         visit_struct_method: fn@(_m: @method) { }
     }
-=======
-    return @SimpleVisitor {visit_mod: |_m: _mod, _sp: span, _id: node_id| { },
-          visit_view_item: |_vi: @view_item| { },
-          visit_foreign_item: |_ni: @foreign_item| { },
-          visit_item: |_i: @item| { },
-          visit_local: |_l: @local| { },
-          visit_block: |_b: ast::blk| { },
-          visit_stmt: |_s: @stmt| { },
-          visit_arm: |_a: arm| { },
-          visit_pat: |_p: @pat| { },
-          visit_decl: |_d: @decl| { },
-          visit_expr: |_e: @expr| { },
-          visit_expr_post: |_e: @expr| { },
-          visit_ty: simple_ignore_ty,
-          visit_generics: fn@(_ps: &Generics) {},
-          visit_fn: fn@(_fk: fn_kind, _d: fn_decl, _b: blk, _sp: span,
-                        _id: node_id) { },
-          visit_ty_method: fn@(_m: ty_method) { },
-          visit_trait_method: fn@(_m: trait_method) { },
-          visit_struct_def: fn@(_sd: @struct_def, _nm: ident,
-                                _generics: &Generics, _id: node_id) { },
-          visit_struct_field: fn@(_f: @struct_field) { },
-          visit_struct_method: fn@(_m: @method) { }
-         };
->>>>>>> d0a12347
 }
 
 pub fn mk_simple_visitor(v: simple_visitor) -> vt<()> {
@@ -880,30 +724,24 @@
         f(m);
         visit_trait_method(m, e, v);
     }
-<<<<<<< HEAD
-    fn v_struct_def(f: fn@(@struct_def, ident, &[ty_param], node_id),
-                    sd: @struct_def, nm: ident, tps: &[ty_param], id: node_id,
-=======
-    fn v_struct_def(f: fn@(@struct_def, ident, &Generics, node_id),
-                    sd: @struct_def,
-                    nm: ident,
-                    generics: &Generics,
-                    id: node_id,
->>>>>>> d0a12347
-                    &&e: (), v: vt<()>) {
+    fn v_struct_def(
+        f: fn@(@struct_def, ident, &Generics, node_id),
+        sd: @struct_def,
+        nm: ident,
+        generics: &Generics,
+        id: node_id,
+        &&e: (),
+        v: vt<()>
+    ) {
         f(sd, nm, generics, id);
         visit_struct_def(sd, nm, generics, id, e, v);
     }
-<<<<<<< HEAD
-    fn v_ty_params(f: fn@(&[ty_param]),
-                   ps: &[ty_param],
-                   &&e: (),
-                   v: vt<()>) {
-=======
-    fn v_generics(f: fn@(&Generics),
-                  ps: &Generics,
-                  &&e: (), v: vt<()>) {
->>>>>>> d0a12347
+    fn v_generics(
+        f: fn@(&Generics),
+        ps: &Generics,
+        &&e: (),
+        v: vt<()>
+    ) {
         f(ps);
         visit_generics(ps, e, v);
     }
@@ -947,18 +785,12 @@
         visit_expr_post: |a,b,c| v_expr_post(v.visit_expr_post,
                                              a, b, c),
         visit_ty: visit_ty,
-<<<<<<< HEAD
-        visit_ty_params: |a,b,c| v_ty_params(v.visit_ty_params, a, b, c),
-        visit_fn: |a,b,c,d,e,f,g| v_fn(v.visit_fn, a, b, c, d, e, f, g),
-        visit_ty_method: |a,b,c| v_ty_method(v.visit_ty_method, a, b, c),
-=======
         visit_generics: |a,b,c|
             v_generics(v.visit_generics, a, b, c),
         visit_fn: |a,b,c,d,e,f,g|
             v_fn(v.visit_fn, a, b, c, d, e, f, g),
         visit_ty_method: |a,b,c|
             v_ty_method(v.visit_ty_method, a, b, c),
->>>>>>> d0a12347
         visit_trait_method: |a,b,c|
             v_trait_method(v.visit_trait_method, a, b, c),
         visit_struct_def: |a,b,c,d,e,f|
