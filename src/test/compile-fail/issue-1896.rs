type t<T> = { f: fn() -> T };

fn f<T>(_x: t<T>) {}

fn main() {
<<<<<<< HEAD
  let x: t<()> = { f: || () }; //! ERROR expressions with stack closure
=======
  let x: t<()> = { f: { || () } }; //~ ERROR expressions with stack closure
>>>>>>> 29eb788b
    f(x);
}<|MERGE_RESOLUTION|>--- conflicted
+++ resolved
@@ -3,10 +3,6 @@
 fn f<T>(_x: t<T>) {}
 
 fn main() {
-<<<<<<< HEAD
-  let x: t<()> = { f: || () }; //! ERROR expressions with stack closure
-=======
-  let x: t<()> = { f: { || () } }; //~ ERROR expressions with stack closure
->>>>>>> 29eb788b
+  let x: t<()> = { f: || () }; //~ ERROR expressions with stack closure
     f(x);
 }