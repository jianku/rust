#![feature(test)] // compiletest_rs requires this attribute
<<<<<<< HEAD
#![feature(once_cell)]
=======
>>>>>>> 0c8799da
#![cfg_attr(feature = "deny-warnings", deny(warnings))]
#![warn(rust_2018_idioms, unused_lifetimes)]

use compiletest_rs as compiletest;
use compiletest_rs::common::Mode as TestMode;

use std::collections::HashMap;
use std::env::{self, remove_var, set_var, var_os};
use std::ffi::{OsStr, OsString};
use std::fs;
use std::io;
use std::path::{Path, PathBuf};

mod cargo;

// whether to run internal tests or not
const RUN_INTERNAL_TESTS: bool = cfg!(feature = "internal-lints");

/// All crates used in UI tests are listed here
static TEST_DEPENDENCIES: &[&str] = &[
    "clippy_utils",
    "derive_new",
    "if_chain",
    "itertools",
    "quote",
    "regex",
    "serde",
    "serde_derive",
    "syn",
];

// Test dependencies may need an `extern crate` here to ensure that they show up
// in the depinfo file (otherwise cargo thinks they are unused)
#[allow(unused_extern_crates)]
extern crate clippy_utils;
#[allow(unused_extern_crates)]
extern crate derive_new;
#[allow(unused_extern_crates)]
extern crate if_chain;
#[allow(unused_extern_crates)]
extern crate itertools;
#[allow(unused_extern_crates)]
extern crate quote;
#[allow(unused_extern_crates)]
extern crate syn;

<<<<<<< HEAD
fn host_lib() -> PathBuf {
    option_env!("HOST_LIBS").map_or(cargo::CARGO_TARGET_DIR.join(env!("PROFILE")), PathBuf::from)
}

fn clippy_driver_path() -> PathBuf {
    option_env!("CLIPPY_DRIVER_PATH").map_or(cargo::TARGET_LIB.join("clippy-driver"), PathBuf::from)
}

=======
>>>>>>> 0c8799da
/// Produces a string with an `--extern` flag for all UI test crate
/// dependencies.
///
/// The dependency files are located by parsing the depinfo file for this test
/// module. This assumes the `-Z binary-dep-depinfo` flag is enabled. All test
/// dependencies must be added to Cargo.toml at the project root. Test
/// dependencies that are not *directly* used by this test module require an
/// `extern crate` declaration.
fn extern_flags() -> String {
    let current_exe_depinfo = {
        let mut path = env::current_exe().unwrap();
        path.set_extension("d");
        std::fs::read_to_string(path).unwrap()
    };
    let mut crates: HashMap<&str, &str> = HashMap::with_capacity(TEST_DEPENDENCIES.len());
    for line in current_exe_depinfo.lines() {
        // each dependency is expected to have a Makefile rule like `/path/to/crate-hash.rlib:`
        let parse_name_path = || {
            if line.starts_with(char::is_whitespace) {
                return None;
            }
            let path_str = line.strip_suffix(':')?;
            let path = Path::new(path_str);
            if !matches!(path.extension()?.to_str()?, "rlib" | "so" | "dylib" | "dll") {
                return None;
            }
            let (name, _hash) = path.file_stem()?.to_str()?.rsplit_once('-')?;
            // the "lib" prefix is not present for dll files
            let name = name.strip_prefix("lib").unwrap_or(name);
            Some((name, path_str))
        };
        if let Some((name, path)) = parse_name_path() {
            if TEST_DEPENDENCIES.contains(&name) {
                // A dependency may be listed twice if it is available in sysroot,
                // and the sysroot dependencies are listed first. As of the writing,
                // this only seems to apply to if_chain.
                crates.insert(name, path);
            }
        }
<<<<<<< HEAD
    }
    let not_found: Vec<&str> = TEST_DEPENDENCIES
        .iter()
        .copied()
        .filter(|n| !crates.contains_key(n))
        .collect();
    if !not_found.is_empty() {
        panic!("dependencies not found in depinfo: {:?}", not_found);
    }
    crates
        .into_iter()
        .map(|(name, path)| format!("--extern {}={} ", name, path))
=======
    }
    let not_found: Vec<&str> = TEST_DEPENDENCIES
        .iter()
        .copied()
        .filter(|n| !crates.contains_key(n))
        .collect();
    assert!(
        not_found.is_empty(),
        "dependencies not found in depinfo: {:?}",
        not_found
    );
    crates
        .into_iter()
        .map(|(name, path)| format!(" --extern {}={}", name, path))
>>>>>>> 0c8799da
        .collect()
}

fn default_config() -> compiletest::Config {
    let mut config = compiletest::Config::default();

    if let Ok(filters) = env::var("TESTNAME") {
        config.filters = filters.split(',').map(std::string::ToString::to_string).collect();
    }

    if let Some(path) = option_env!("RUSTC_LIB_PATH") {
        let path = PathBuf::from(path);
        config.run_lib_path = path.clone();
        config.compile_lib_path = path;
    }
<<<<<<< HEAD
=======
    let current_exe_path = std::env::current_exe().unwrap();
    let deps_path = current_exe_path.parent().unwrap();
    let profile_path = deps_path.parent().unwrap();
>>>>>>> 0c8799da

    // Using `-L dependency={}` enforces that external dependencies are added with `--extern`.
    // This is valuable because a) it allows us to monitor what external dependencies are used
    // and b) it ensures that conflicting rlibs are resolved properly.
<<<<<<< HEAD
    config.target_rustcflags = Some(format!(
        "--emit=metadata -L dependency={} -L dependency={} -Dwarnings -Zui-testing {}",
        host_lib().join("deps").display(),
        cargo::TARGET_LIB.join("deps").display(),
=======
    let host_libs = option_env!("HOST_LIBS")
        .map(|p| format!(" -L dependency={}", Path::new(p).join("deps").display()))
        .unwrap_or_default();
    config.target_rustcflags = Some(format!(
        "--emit=metadata -Dwarnings -Zui-testing -L dependency={}{}{}",
        deps_path.display(),
        host_libs,
>>>>>>> 0c8799da
        extern_flags(),
    ));

    config.build_base = profile_path.join("test");
    config.rustc_path = profile_path.join(if cfg!(windows) {
        "clippy-driver.exe"
    } else {
        "clippy-driver"
    });
    config
}

fn run_ui(cfg: &mut compiletest::Config) {
    cfg.mode = TestMode::Ui;
    cfg.src_base = Path::new("tests").join("ui");
    // use tests/clippy.toml
    let _g = VarGuard::set("CARGO_MANIFEST_DIR", std::fs::canonicalize("tests").unwrap());
    compiletest::run_tests(cfg);
}

fn run_internal_tests(cfg: &mut compiletest::Config) {
    // only run internal tests with the internal-tests feature
    if !RUN_INTERNAL_TESTS {
        return;
    }
    cfg.mode = TestMode::Ui;
    cfg.src_base = Path::new("tests").join("ui-internal");
    compiletest::run_tests(cfg);
}

fn run_ui_toml(config: &mut compiletest::Config) {
    fn run_tests(config: &compiletest::Config, mut tests: Vec<tester::TestDescAndFn>) -> Result<bool, io::Error> {
        let mut result = true;
        let opts = compiletest::test_opts(config);
        for dir in fs::read_dir(&config.src_base)? {
            let dir = dir?;
            if !dir.file_type()?.is_dir() {
                continue;
            }
            let dir_path = dir.path();
            let _g = VarGuard::set("CARGO_MANIFEST_DIR", &dir_path);
            for file in fs::read_dir(&dir_path)? {
                let file = file?;
                let file_path = file.path();
                if file.file_type()?.is_dir() {
                    continue;
                }
                if file_path.extension() != Some(OsStr::new("rs")) {
                    continue;
                }
                let paths = compiletest::common::TestPaths {
                    file: file_path,
                    base: config.src_base.clone(),
                    relative_dir: dir_path.file_name().unwrap().into(),
                };
                let test_name = compiletest::make_test_name(config, &paths);
                let index = tests
                    .iter()
                    .position(|test| test.desc.name == test_name)
                    .expect("The test should be in there");
                result &= tester::run_tests_console(&opts, vec![tests.swap_remove(index)])?;
            }
        }
        Ok(result)
    }

    config.mode = TestMode::Ui;
    config.src_base = Path::new("tests").join("ui-toml").canonicalize().unwrap();

    let tests = compiletest::make_tests(config);

    let res = run_tests(config, tests);
    match res {
        Ok(true) => {},
        Ok(false) => panic!("Some tests failed"),
        Err(e) => {
            panic!("I/O failure during tests: {:?}", e);
        },
    }
}

fn run_ui_cargo(config: &mut compiletest::Config) {
    fn run_tests(
        config: &compiletest::Config,
        filters: &[String],
        mut tests: Vec<tester::TestDescAndFn>,
    ) -> Result<bool, io::Error> {
        let mut result = true;
        let opts = compiletest::test_opts(config);

        for dir in fs::read_dir(&config.src_base)? {
            let dir = dir?;
            if !dir.file_type()?.is_dir() {
                continue;
            }

            // Use the filter if provided
            let dir_path = dir.path();
            for filter in filters {
                if !dir_path.ends_with(filter) {
                    continue;
                }
            }

            for case in fs::read_dir(&dir_path)? {
                let case = case?;
                if !case.file_type()?.is_dir() {
                    continue;
                }

                let src_path = case.path().join("src");

                // When switching between branches, if the previous branch had a test
                // that the current branch does not have, the directory is not removed
                // because an ignored Cargo.lock file exists.
                if !src_path.exists() {
                    continue;
                }

                env::set_current_dir(&src_path)?;
                for file in fs::read_dir(&src_path)? {
                    let file = file?;
                    if file.file_type()?.is_dir() {
                        continue;
                    }

                    // Search for the main file to avoid running a test for each file in the project
                    let file_path = file.path();
                    match file_path.file_name().and_then(OsStr::to_str) {
                        Some("main.rs") => {},
                        _ => continue,
                    }
                    let _g = VarGuard::set("CLIPPY_CONF_DIR", case.path());
                    let paths = compiletest::common::TestPaths {
                        file: file_path,
                        base: config.src_base.clone(),
                        relative_dir: src_path.strip_prefix(&config.src_base).unwrap().into(),
                    };
                    let test_name = compiletest::make_test_name(config, &paths);
                    let index = tests
                        .iter()
                        .position(|test| test.desc.name == test_name)
                        .expect("The test should be in there");
                    result &= tester::run_tests_console(&opts, vec![tests.swap_remove(index)])?;
                }
            }
        }
        Ok(result)
    }

    if cargo::is_rustc_test_suite() {
        return;
    }

    config.mode = TestMode::Ui;
    config.src_base = Path::new("tests").join("ui-cargo").canonicalize().unwrap();

    let tests = compiletest::make_tests(config);

    let current_dir = env::current_dir().unwrap();
    let res = run_tests(config, &config.filters, tests);
    env::set_current_dir(current_dir).unwrap();

    match res {
        Ok(true) => {},
        Ok(false) => panic!("Some tests failed"),
        Err(e) => {
            panic!("I/O failure during tests: {:?}", e);
        },
    }
}

fn prepare_env() {
    set_var("CLIPPY_DISABLE_DOCS_LINKS", "true");
    set_var("__CLIPPY_INTERNAL_TESTS", "true");
    //set_var("RUST_BACKTRACE", "0");
}

#[test]
fn compile_test() {
    prepare_env();
    let mut config = default_config();
    run_ui(&mut config);
    run_ui_toml(&mut config);
    run_ui_cargo(&mut config);
    run_internal_tests(&mut config);
}

/// Restores an env var on drop
#[must_use]
struct VarGuard {
    key: &'static str,
    value: Option<OsString>,
}

impl VarGuard {
    fn set(key: &'static str, val: impl AsRef<OsStr>) -> Self {
        let value = var_os(key);
        set_var(key, val);
        Self { key, value }
    }
}

impl Drop for VarGuard {
    fn drop(&mut self) {
        match self.value.as_deref() {
            None => remove_var(self.key),
            Some(value) => set_var(self.key, value),
        }
    }
}<|MERGE_RESOLUTION|>--- conflicted
+++ resolved
@@ -1,8 +1,4 @@
 #![feature(test)] // compiletest_rs requires this attribute
-<<<<<<< HEAD
-#![feature(once_cell)]
-=======
->>>>>>> 0c8799da
 #![cfg_attr(feature = "deny-warnings", deny(warnings))]
 #![warn(rust_2018_idioms, unused_lifetimes)]
 
@@ -49,17 +45,6 @@
 #[allow(unused_extern_crates)]
 extern crate syn;
 
-<<<<<<< HEAD
-fn host_lib() -> PathBuf {
-    option_env!("HOST_LIBS").map_or(cargo::CARGO_TARGET_DIR.join(env!("PROFILE")), PathBuf::from)
-}
-
-fn clippy_driver_path() -> PathBuf {
-    option_env!("CLIPPY_DRIVER_PATH").map_or(cargo::TARGET_LIB.join("clippy-driver"), PathBuf::from)
-}
-
-=======
->>>>>>> 0c8799da
 /// Produces a string with an `--extern` flag for all UI test crate
 /// dependencies.
 ///
@@ -99,20 +84,6 @@
                 crates.insert(name, path);
             }
         }
-<<<<<<< HEAD
-    }
-    let not_found: Vec<&str> = TEST_DEPENDENCIES
-        .iter()
-        .copied()
-        .filter(|n| !crates.contains_key(n))
-        .collect();
-    if !not_found.is_empty() {
-        panic!("dependencies not found in depinfo: {:?}", not_found);
-    }
-    crates
-        .into_iter()
-        .map(|(name, path)| format!("--extern {}={} ", name, path))
-=======
     }
     let not_found: Vec<&str> = TEST_DEPENDENCIES
         .iter()
@@ -127,7 +98,6 @@
     crates
         .into_iter()
         .map(|(name, path)| format!(" --extern {}={}", name, path))
->>>>>>> 0c8799da
         .collect()
 }
 
@@ -143,22 +113,13 @@
         config.run_lib_path = path.clone();
         config.compile_lib_path = path;
     }
-<<<<<<< HEAD
-=======
     let current_exe_path = std::env::current_exe().unwrap();
     let deps_path = current_exe_path.parent().unwrap();
     let profile_path = deps_path.parent().unwrap();
->>>>>>> 0c8799da
 
     // Using `-L dependency={}` enforces that external dependencies are added with `--extern`.
     // This is valuable because a) it allows us to monitor what external dependencies are used
     // and b) it ensures that conflicting rlibs are resolved properly.
-<<<<<<< HEAD
-    config.target_rustcflags = Some(format!(
-        "--emit=metadata -L dependency={} -L dependency={} -Dwarnings -Zui-testing {}",
-        host_lib().join("deps").display(),
-        cargo::TARGET_LIB.join("deps").display(),
-=======
     let host_libs = option_env!("HOST_LIBS")
         .map(|p| format!(" -L dependency={}", Path::new(p).join("deps").display()))
         .unwrap_or_default();
@@ -166,7 +127,6 @@
         "--emit=metadata -Dwarnings -Zui-testing -L dependency={}{}{}",
         deps_path.display(),
         host_libs,
->>>>>>> 0c8799da
         extern_flags(),
     ));
 
